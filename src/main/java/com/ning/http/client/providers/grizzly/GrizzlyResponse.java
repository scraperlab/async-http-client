--- conflicted
+++ resolved
@@ -175,11 +175,10 @@
 
     }
 
-<<<<<<< HEAD
     public ByteBuffer getResponseBodyAsByteBuffer() throws IOException {
         return ByteBuffer.wrap(getResponseBodyAsBytes());
     }
-=======
+
     /**
      * @return the response body as a Grizzly {@link Buffer}.
      *
@@ -190,7 +189,6 @@
         return responseBody;
     }
 
->>>>>>> 70ee5864
 
     /**
      * {@inheritDoc}
